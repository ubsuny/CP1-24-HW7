"""
Unit testing module for testing functions in calculus.py
"""

import math
import pytest
import numpy as np
import calculus as calc
# Define the function to integrate outside the test function

def test_wrapper_simpson():
    """
    test the scipy implementation for simpson method
    """
    assert np.isclose(calc.wrapper_simpson(np.sin, 0, np.pi), 2)

def test_constant_function():
    """Integral of f(x) = 1 from 0 to 1 is 1"""
    result = calc.simpsons_rule(lambda x: 1, 0, 1, 10)
    assert math.isclose(result, 1, rel_tol=1e-5)


def test_linear_function():
    """Integral of f(x) = x from 0 to 1 is 0.5"""
    result = calc.simpsons_rule(lambda x: x, 0, 1, 10)
    assert math.isclose(result, 0.5, rel_tol=1e-5)


def test_quadratic_function():
    """Integral of f(x) = x^2 from 0 to 1 is 1/3"""
    result = calc.simpsons_rule(lambda x: x**2, 0, 1, 10)
    assert math.isclose(result, 1 / 3, rel_tol=1e-5)


def test_sine_function():
    """Integral of f(x) = sin(x) from 0 to pi is 2"""
    result = calc.simpsons_rule(math.sin, 0, math.pi, 100)
    assert math.isclose(result, 2, rel_tol=1e-5)


def test_invalid_subintervals():
    """Testing invalid subintervals"""
    with pytest.raises(ValueError):
        calc.simpsons_rule(lambda x: x, 0, 1, 3)


def test_negative_subintervals():
    """Testing negative subintervals"""
    with pytest.raises(ValueError):
        calc.simpsons_rule(lambda x: x, 0, 1, -2)

def func_1(x):
    """
    A simple function to be used for testing

    Parameters:
    Inputs:
    x (number): the independent variable
    Outputs:
    (number): the value of the function
    """
    return x ** 2

def func_1_prime(x):
    """
    A simple function to be used for testing

    Parameters:
    Inputs:
    x (number): the independent variable
    Outputs:
    (number): the value of the derivative of func_1
    """
    return 2 * x

def exp_minus_one_by_x(x):
    '''
    defining a function that raises divide by zero at x=0

    Parameters:
    - x: function argument

    Returns:
    - numerical value of exp(-1/x)
    '''
    return np.exp(-1/x)

@pytest.fixture(name = "initial_guess_1")
def func_1_x_0():
    """
    A function that returns a value for x as a first guess to be used for testing
    """
    return 0.0073

def test_dummy():
    """ 
    Unit test for dummy function
    """
    assert calc.dummy() == 0

def test_root_tangent(initial_guess_1):
    """
    A function that tests the wrapper implementation for tangent method for root-finding

    Parameters:
    Inputs:
    func_1 (function): the function to find its root
    func_1_prime (function): the derivative of the function
    x_0 (number): the initial guess for the root
    """
    compare = calc.root_tangent(func_1, func_1_prime, initial_guess_1)
    assert np.isclose(compare, 0.0, atol = 1.0e-6)

def test_trapezoid_numpy():
    '''
    Unit test for numpy implementation of trapezoid method
    '''
    assert np.isclose(calc.trapezoid_numpy(np.sin, 0, np.pi), 2)
    assert np.isclose(calc.trapezoid_numpy(exp_minus_one_by_x, 0, 1), 0.148496)

def test_trapezoid_scipy():
    '''
    Unit test for scipy implementation of trapezoid method
    '''
    assert np.isclose(calc.trapezoid_scipy(np.sin, 0, np.pi), 2)

<<<<<<< HEAD
def d3(x):
    """Derivative of x^3 + 1."""
    return 3 * x**2

def d1(x):
    """Derivative of exp(-1/x)."""
    with np.errstate(divide='ignore', invalid='ignore'):
        return np.exp(-1 / x) / x**2

def d2(x):
    """Derivative of cos(1/x)."""
    with np.errstate(divide='ignore', invalid='ignore'):
        return np.sin(1 / x) / x**2

@pytest.mark.parametrize("func, bounds, d, sens, expected", [
    ("x^3+1", [0, 1], 100, 1, 1.25),  # Integral of x^3 + 1 from 0 to 1
    ("exp(-1/x)", [1, 2], 100, 1, 0.5047),  # Approximation
    ("cos(1/x)", [0.1, 0.2], 100, 1, 0.0322),  # Approximation
])
def test_adapt(func, bounds, d, sens, expected):
    """
    Unit test for adaptive integration function

    Parameters:
    func (str): the function to integrate
    bounds (list): integration bounds [lower, upper]
    d (int): number of points
    sens (float): sensitivity of the adaptation
    """
    result = calc.adapt(func, bounds, d, sens)
    assert np.isclose(result, expected, atol=1e-2)
=======
# Test data for various cases
test_data_tanh = [
    (math.tanh, -1, 1, 1e-6, 0.0)  # (function, a, b, tol, expected_root)
]

test_data_1_over_sin = [
    (lambda x: 1 / math.sin(x) if math.sin(x) != 0 else float('inf'), 3, 4, 1e-6, math.pi)
]

invalid_interval_data = [
    (math.tanh, -1, -0.5, 1e-6)  # (function, a, b, tol)
]

# Test data: singularities near sin(x) = 0
singularity_data = [
    (lambda x: 1 / math.sin(x) if math.sin(x) != 0 else float('inf'),
     3.141592653589793 - 1e-3, 3.141592653589793 + 1e-3, 1e-6),  # near singularity
    (lambda x: 1 / math.sin(x), 3.1405926535897932, 3.142592653589793,
     1e-6), # Check behavior near zero
]

# SciPy Wrapper Tests
@pytest.mark.parametrize("func, a, b, tol, expected", test_data_tanh + test_data_1_over_sin)
def test_bisection_wrapper(func, a, b, tol, expected):
    """Test SciPy wrapper implementation."""
    root = calc.bisection_wrapper(func, a, b, tol)
    assert math.isclose(root, expected, rel_tol=1e-6), f"Expected {expected}, got {root}"

# Pure Python Implementation Tests
@pytest.mark.parametrize("func, a, b, tol, expected", test_data_tanh + test_data_1_over_sin)
def test_bisection_pure_python(func, a, b, tol, expected):
    """Test pure Python implementation."""
    root = calc.bisection_pure_python(func, a, b, tol)
    assert math.isclose(root, expected, rel_tol=1e-6), f"Expected {expected}, got {root}"

# Invalid Interval Tests
@pytest.mark.parametrize("func, a, b, tol", invalid_interval_data)
def test_invalid_interval_for_bisection(func, a, b, tol):
    """Test for invalid intervals where func(a) and func(b) do not have opposite signs."""
    with pytest.raises(ValueError):
        calc.bisection_wrapper(func, a, b, tol)

    with pytest.raises(ValueError):
        calc.bisection_pure_python(func, a, b, tol)

# Singularity Tests
@pytest.mark.parametrize("func, a, b, tol", singularity_data)
def test_singularities_for_bisection(func, a, b, tol):
    """Test handling of singularities for 1/sin(x)."""
    with pytest.raises(ValueError):
        calc.bisection_wrapper(func, a, b, tol)

    with pytest.raises(ValueError):
        calc.bisection_pure_python(func, a, b, tol)

@pytest.mark.parametrize("f, a, b, n, expected", [
    (lambda x: x**2, 0, 1, 100, 1/3),
    (lambda x: x ** 2, 0, 1, 100, 1/3),
])
def test_trapezoid(f, a, b, n, expected):
    """Unit test for trapezoid pure python"""
    result = calc.trapezoid(f, a, b, n)
    assert abs(result - expected) < 1e-4, f"Failed for f={f}, a={a}, b={b}, n={n}"

@pytest.mark.parametrize("f, a, b, tol, expected", [
    (lambda x: x**2, 0, 1, 1e-6, 1/3),
    (lambda x: x**2, 0, 1, 1e-6, 1/3),
    (lambda x: 1/(1 + x**2), 0, 1, 1e-6, 3.141592653589793 / 4),
])
def test_adaptive_trap_py(f, a, b, tol, expected):
    """Unit test for adaptive trap pure python"""
    result = calc.adaptive_trap_py(f, a, b, tol)
    assert abs(result - expected) < 1e-6, f"Failed for f={f}, a={a}, b={b}, tol={tol}"

    assert np.isclose(calc.trapezoid_scipy(exp_minus_one_by_x, 0, 1), 0.148496)

def test_secant_pure_matches_scipy():
    '''
    Unit test to check if scipy and pure python implementation of
    secant root finding method yield equivalent results.
    '''

    def dummyfunc(x,a):
        return x-a
    wrap = calc.secant_wrapper(dummyfunc, x0=0, x1 = 4, args=(1,), maxiter = 50)
    pure = calc.secant_pure_python(dummyfunc, x0=0, x1 = 4, args=(1,), maxiter = 50)

    assert np.isclose(wrap['root'], pure['root'])

def test_secant_pure_gets_root():
    '''
    Unit test to check if pure python implementation of
    secant root finding method yields correct value.
    '''

    def dummyfunc(x,a):
        return x-a
    pure = calc.secant_pure_python(dummyfunc, x0=0, x1 = 4, args=(1,), maxiter = 50)

    assert np.isclose(pure['root'],1)

@pytest.mark.filterwarnings("ignore:Tolerance of.*:RuntimeWarning")
def test_secant_wrapper_doesnt_converge():
    '''
    Unit test to check if scipy secant root finder wrapper 
    returns no convergence when there is no root
    '''

    def quadratic(x,a,b,c):
        return a*x**2 + b*x + c
    assert calc.secant_wrapper(quadratic, x0=0, x1 = 1,
                               args=(1,0,1), maxiter = 50)['converged'] is False


def test_trapezoid_python():
    '''
    Unit test for pure python implementation of trapezoid method
    '''
    assert np.isclose(calc.trapezoid_python(np.sin, 0, np.pi), 2)
    assert np.isclose(calc.trapezoid_python(exp_minus_one_by_x, 0, 1), 0.148496)
>>>>>>> 286dd1a1
<|MERGE_RESOLUTION|>--- conflicted
+++ resolved
@@ -124,7 +124,7 @@
     '''
     assert np.isclose(calc.trapezoid_scipy(np.sin, 0, np.pi), 2)
 
-<<<<<<< HEAD
+
 def d3(x):
     """Derivative of x^3 + 1."""
     return 3 * x**2
@@ -156,7 +156,7 @@
     """
     result = calc.adapt(func, bounds, d, sens)
     assert np.isclose(result, expected, atol=1e-2)
-=======
+
 # Test data for various cases
 test_data_tanh = [
     (math.tanh, -1, 1, 1e-6, 0.0)  # (function, a, b, tol, expected_root)
@@ -276,5 +276,4 @@
     Unit test for pure python implementation of trapezoid method
     '''
     assert np.isclose(calc.trapezoid_python(np.sin, 0, np.pi), 2)
-    assert np.isclose(calc.trapezoid_python(exp_minus_one_by_x, 0, 1), 0.148496)
->>>>>>> 286dd1a1
+    assert np.isclose(calc.trapezoid_python(exp_minus_one_by_x, 0, 1), 0.148496)
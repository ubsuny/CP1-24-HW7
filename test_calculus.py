--- conflicted
+++ resolved
@@ -8,9 +8,6 @@
 import numpy as np
 from unittest.mock import patch
 import calculus as calc
-<<<<<<< HEAD
-import time
-=======
 
 # Ctypes initialization routine
 # Load the shared library
@@ -23,7 +20,6 @@
 calculus.calculate_square.argtypes = [ctypes.c_double]
 calculus.calculate_square.restype = ctypes.c_double
 
->>>>>>> c665d173
 # Define the function to integrate outside the test function
 
 def test_wrapper_simpson():
@@ -406,106 +402,6 @@
     assert np.isclose(calc.trapezoid_python(np.sin, 0, np.pi), 2)
     assert np.isclose(calc.trapezoid_python(exp_minus_one_by_x, 0, 1), 0.148496)
 
-<<<<<<< HEAD
-def test_evaluate_integrals():
-    """
-    Unit test for evaluate_integrals function.
-
-    This test will verify that evaluate_integrals() runs successfully without raising exceptions
-    and checks the correctness of the integration values.
-
-    Assertions:
-        - Verifies that the computed integral is close to the expected value for each function.
-    """
-
-    # Expected values for each function over their respective ranges
-    expected_results = {
-        "exp(-1/x)": 0.1485,  # Approximation for [0.000001, 10]
-        "cos(1/x)": 0.1838,   # Approximation for [0.000001, 3π]
-        "x^3+1": 2.0          # Analytic value for [-1, 1]
-    }
-
-    tol = 1e-2  # Allowable tolerance for accuracy check
-
-    # Mocking time.sleep to speed up the testing process if it was part of the original function
-    with patch('time.sleep', return_value=None):
-        # Run evaluate_integrals and capture stdout
-        try:
-            calc.evaluate_integrals()
-        except (ValueError, TypeError, ZeroDivisionError, OverflowError) as e:
-            pytest.fail(f"evaluate_integrals() raised an unexpected exception: {e}")
-
-    # Loop through expected results and verify if output is close to expected value
-    for func_name, expected in expected_results.items():
-        result = calc.evaluate_integral(func_name)  # Assuming evaluate_integral calculates and returns the result
-        assert np.isclose(result, expected, atol=tol), (
-            f"Integration result for {func_name} was {result:.6f}, expected approximately {expected:.6f}"
-        )
-
-def test_edge_cases():
-    """
-    Unit test for edge cases when evaluating integrals.
-
-    This test ensures that edge cases like singularities and very large integration ranges
-    are handled appropriately by the integration functions in evaluate_integrals.
-
-    Edge Cases:
-        - Singularities at x close to zero.
-        - Very large integration ranges to check numerical stability.
-
-    Assertions:
-        - Verifies that the calculated results are close to expected values for each edge case.
-    """
-
-    # Define edge cases for each function with respective bounds
-    edge_cases = [
-        {"func": calc.func1, "lower": 1e-10, "upper": 10, "expected": 0.1485},
-        {"func": calc.func2, "lower": 1e-10, "upper": 3 * np.pi, "expected": 0.1838},
-        {"func": calc.func3, "lower": -1e6, "upper": 1e6, "expected": 0.0}  # Assuming large cancellation results in ~0
-    ]
-
-    for case in edge_cases:
-        try:
-            result = calc.adaptive_trap_py(case["func"], case["lower"], case["upper"], tol=1e-6, remaining_depth=10)
-            assert np.isclose(result, case["expected"], atol=1e-2), (
-                f"Integration result for edge case was {result:.6f}, expected approximately {case['expected']:.6f}"
-            )
-        except (ValueError, TypeError, ZeroDivisionError, OverflowError) as e:
-            pytest.fail(f"Edge case integration raised an unexpected exception: {e}")
-
-@patch('calculus.adaptive_trap_py', return_value=0.1485)
-@patch('calculus.trapezoid_numpy', return_value=0.1484)
-@patch('calculus.trapezoid_scipy', return_value=0.1484)
-def test_individual_methods(mock_adapt, mock_numpy, mock_scipy):
-    """
-    Unit test for individual integration methods using mocking.
-
-    This test verifies that the integration methods (adaptive, numpy, scipy) are called
-    correctly by the evaluate_integrals function, and that they return the expected values.
-
-    Parameters:
-    - mock_adapt: Mock of adaptive_trap_py function.
-    - mock_numpy: Mock of trapezoid_numpy function.
-    - mock_scipy: Mock of trapezoid_scipy function.
-
-    Assertions:
-        - Each mocked integration method is called at least once during evaluate_integrals execution.
-        - The mocked return values match the expected approximation values.
-    """
-
-    # Run evaluate_integrals() and ensure all mocks are called
-    calc.evaluate_integrals()
-
-    # Assert that each mocked method was called at least once
-    assert mock_adapt.called, "Adaptive Trapezoidal method was not called."
-    assert mock_numpy.called, "Numpy Trapezoidal method was not called."
-    assert mock_scipy.called, "Scipy Trapezoidal method was not called."
-
-    # Verify that each mocked method returned the correct value
-    assert np.isclose(mock_adapt.return_value, 0.1485, atol=1e-2)
-    assert np.isclose(mock_numpy.return_value, 0.1484, atol=1e-2)
-    assert np.isclose(mock_scipy.return_value, 0.1484, atol=1e-2)
-=======
 def test_library_loaded():
     """
     Test to ensure the shared library is loaded successfully.
@@ -537,4 +433,3 @@
     # Test an invalid input (negative number)
     result = calculus.calculate_square(-4.0)
     assert math.isnan(result), "calculate_square(-4.0) should return NAN for invalid input."
->>>>>>> c665d173

"""
Unit testing module for testing functions in calculus.py
"""

<<<<<<< HEAD
import math
=======
>>>>>>> 264b4b9d
import pytest
import numpy as np
import calculus as calc

def test_simpson():
    """
    Unit test simpson method
    """
    # Call the simpson function and unpack the result
    result, updated_n = calc.simpson(np.sin, 0, np.pi, 100)

    # Use an assertion to check if the result is close to the expected value
    assert np.isclose(result, 2), f"Expected 2, but got {result}. Updated n: {updated_n}"

def func_1(x):
    """
    A simple function to be used for testing

    Parameters:
    Inputs:
    x (number): the independent variable
    Outputs:
    (number): the value of the function
    """
    return x ** 2

def func_1_prime(x):
    """
    A simple function to be used for testing

    Parameters:
    Inputs:
    x (number): the independent variable
    Outputs:
    (number): the value of the derivative of func_1
    """
    return 2 * x

def exp_minus_one_by_x(x):
    '''
    defining a function that raises divide by zero at x=0

    Parameters:
    - x: function argument

    Returns:
    - numerical value of exp(-1/x)
    '''
    return np.exp(-1/x)

@pytest.fixture(name = "initial_guess_1")
def func_1_x_0():
    """
    A function that returns a value for x as a first guess to be used for testing
    """
    return 0.0073

def test_dummy():
    """ 
    Unit test for dummy function
    """
    assert calc.dummy() == 0

def test_root_tangent(initial_guess_1):
    """
    A function that tests the wrapper implementation for tangent method for root-finding

    Parameters:
    Inputs:
    func_1 (function): the function to find its root
    func_1_prime (function): the derivative of the function
    x_0 (number): the initial guess for the root
    """
    compare = calc.root_tangent(func_1, func_1_prime, initial_guess_1)
    assert np.isclose(compare, 0.0, atol = 1.0e-6)

def test_trapezoid_numpy():
    '''
    Unit test for numpy implementation of trapezoid method
    '''
    assert np.isclose(calc.trapezoid_numpy(np.sin, 0, np.pi), 2)
    assert np.isclose(calc.trapezoid_numpy(exp_minus_one_by_x, 0, 1), 0.148496)

def test_trapezoid_scipy():
    '''
    Unit test for scipy implementation of trapezoid method
    '''
    assert np.isclose(calc.trapezoid_scipy(np.sin, 0, np.pi), 2)

<<<<<<< HEAD
# Test data for various cases
test_data_tanh = [
    (math.tanh, -1, 1, 1e-6, 0.0)  # (function, a, b, tol, expected_root)
]

test_data_1_over_sin = [
    (lambda x: 1 / math.sin(x) if math.sin(x) != 0 else float('inf'), 3, 4, 1e-6, math.pi)
]

invalid_interval_data = [
    (math.tanh, -1, -0.5, 1e-6)  # (function, a, b, tol)
]

# Test data: singularities near sin(x) = 0
singularity_data = [
    (lambda x: 1 / math.sin(x) if math.sin(x) != 0 else float('inf'),
     3.141592653589793 - 1e-3, 3.141592653589793 + 1e-3, 1e-6),  # near singularity
    (lambda x: 1 / math.sin(x), 3.1405926535897932, 3.142592653589793,
     1e-6), # Check behavior near zero
]

# SciPy Wrapper Tests
@pytest.mark.parametrize("func, a, b, tol, expected", test_data_tanh + test_data_1_over_sin)
def test_bisection_wrapper(func, a, b, tol, expected):
    """Test SciPy wrapper implementation."""
    root = calc.bisection_wrapper(func, a, b, tol)
    assert math.isclose(root, expected, rel_tol=1e-6), f"Expected {expected}, got {root}"

# Pure Python Implementation Tests
@pytest.mark.parametrize("func, a, b, tol, expected", test_data_tanh + test_data_1_over_sin)
def test_bisection_pure_python(func, a, b, tol, expected):
    """Test pure Python implementation."""
    root = calc.bisection_pure_python(func, a, b, tol)
    assert math.isclose(root, expected, rel_tol=1e-6), f"Expected {expected}, got {root}"

# Invalid Interval Tests
@pytest.mark.parametrize("func, a, b, tol", invalid_interval_data)
def test_invalid_interval_for_bisection(func, a, b, tol):
    """Test for invalid intervals where func(a) and func(b) do not have opposite signs."""
    with pytest.raises(ValueError):
        calc.bisection_wrapper(func, a, b, tol)

    with pytest.raises(ValueError):
        calc.bisection_pure_python(func, a, b, tol)

# Singularity Tests
@pytest.mark.parametrize("func, a, b, tol", singularity_data)
def test_singularities_for_bisection(func, a, b, tol):
    """Test handling of singularities for 1/sin(x)."""
    with pytest.raises(ValueError):
        calc.bisection_wrapper(func, a, b, tol)

    with pytest.raises(ValueError):
        calc.bisection_pure_python(func, a, b, tol)
=======
@pytest.mark.parametrize("f, a, b, n, expected", [
    (lambda x: x**2, 0, 1, 100, 1/3),
    (lambda x: x ** 2, 0, 1, 100, 1/3),
])
def test_trapezoid(f, a, b, n, expected):
    """Unit test for trapezoid pure python"""
    result = calc.trapezoid(f, a, b, n)
    assert abs(result - expected) < 1e-4, f"Failed for f={f}, a={a}, b={b}, n={n}"

@pytest.mark.parametrize("f, a, b, tol, expected", [
    (lambda x: x**2, 0, 1, 1e-6, 1/3),
    (lambda x: x**2, 0, 1, 1e-6, 1/3),
    (lambda x: 1/(1 + x**2), 0, 1, 1e-6, 3.141592653589793 / 4),
])
def test_adaptive_trap_py(f, a, b, tol, expected):
    """Unit test for adaptive trap pure python"""
    result = calc.adaptive_trap_py(f, a, b, tol)
    assert abs(result - expected) < 1e-6, f"Failed for f={f}, a={a}, b={b}, tol={tol}"

    assert np.isclose(calc.trapezoid_scipy(exp_minus_one_by_x, 0, 1), 0.148496)

def test_secant_pure_matches_scipy():
    '''
    Unit test to check if scipy and pure python implementation of
    secant root finding method yield equivalent results.
    '''

    def dummyfunc(x,a):
        return x-a
    wrap = calc.secant_wrapper(dummyfunc, x0=0, x1 = 4, args=(1,), maxiter = 50)
    pure = calc.secant_pure_python(dummyfunc, x0=0, x1 = 4, args=(1,), maxiter = 50)

    assert np.isclose(wrap['root'], pure['root'])

def test_secant_pure_gets_root():
    '''
    Unit test to check if pure python implementation of
    secant root finding method yields correct value.
    '''

    def dummyfunc(x,a):
        return x-a
    pure = calc.secant_pure_python(dummyfunc, x0=0, x1 = 4, args=(1,), maxiter = 50)

    assert np.isclose(pure['root'],1)

@pytest.mark.filterwarnings("ignore:Tolerance of.*:RuntimeWarning")
def test_secant_wrapper_doesnt_converge():
    '''
    Unit test to check if scipy secant root finder wrapper 
    returns no convergence when there is no root
    '''

    def quadratic(x,a,b,c):
        return a*x**2 + b*x + c
    assert calc.secant_wrapper(quadratic, x0=0, x1 = 1,
                               args=(1,0,1), maxiter = 50)['converged'] is False


def test_trapezoid_python():
    '''
    Unit test for pure python implementation of trapezoid method
    '''
    assert np.isclose(calc.trapezoid_python(np.sin, 0, np.pi), 2)
    assert np.isclose(calc.trapezoid_python(exp_minus_one_by_x, 0, 1), 0.148496)
>>>>>>> 264b4b9d
<|MERGE_RESOLUTION|>--- conflicted
+++ resolved
@@ -2,10 +2,7 @@
 Unit testing module for testing functions in calculus.py
 """
 
-<<<<<<< HEAD
 import math
-=======
->>>>>>> 264b4b9d
 import pytest
 import numpy as np
 import calculus as calc
@@ -95,7 +92,6 @@
     '''
     assert np.isclose(calc.trapezoid_scipy(np.sin, 0, np.pi), 2)
 
-<<<<<<< HEAD
 # Test data for various cases
 test_data_tanh = [
     (math.tanh, -1, 1, 1e-6, 0.0)  # (function, a, b, tol, expected_root)
@@ -150,7 +146,7 @@
 
     with pytest.raises(ValueError):
         calc.bisection_pure_python(func, a, b, tol)
-=======
+
 @pytest.mark.parametrize("f, a, b, n, expected", [
     (lambda x: x**2, 0, 1, 100, 1/3),
     (lambda x: x ** 2, 0, 1, 100, 1/3),
@@ -215,5 +211,4 @@
     Unit test for pure python implementation of trapezoid method
     '''
     assert np.isclose(calc.trapezoid_python(np.sin, 0, np.pi), 2)
-    assert np.isclose(calc.trapezoid_python(exp_minus_one_by_x, 0, 1), 0.148496)
->>>>>>> 264b4b9d
+    assert np.isclose(calc.trapezoid_python(exp_minus_one_by_x, 0, 1), 0.148496)
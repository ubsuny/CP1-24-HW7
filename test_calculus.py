--- conflicted
+++ resolved
@@ -106,12 +106,8 @@
     Outputs:
     (number): the value of the function
     """
-<<<<<<< HEAD
     return x ** 3 - 4 * x + 1
 
-=======
-    return x ** 2
->>>>>>> 02d11379
 def func_1_prime(x):
     """
     A simple function to be used for testing
@@ -121,12 +117,8 @@
     Outputs:
     (number): the value of the derivative of func_1
     """
-<<<<<<< HEAD
     return 3 * x ** 2 - 4
 
-=======
-    return 2 * x
->>>>>>> 02d11379
 def exp_minus_one_by_x(x):
     '''
     defining a function that raises divide by zero at x=0
@@ -155,12 +147,8 @@
     initial_guess_1 (number): the initial guess for the root
     """
     compare = calc.root_tangent(func_1, func_1_prime, initial_guess_1)
-<<<<<<< HEAD
     assert np.isclose(compare, 0.2541016883651, atol = 1.0e-6)
 
-=======
-    assert np.isclose(compare, 0.0, atol = 1.0e-6)
->>>>>>> 02d11379
 def test_convergence_tangent():
     """
     Test the tangent_pure_python function for convergence to a positive root.
@@ -247,7 +235,6 @@
     result = calc.tangent_pure_python(func, fprime, x0=0.1, maxiter=100)
     assert result['converged'] is True, "Method did not converge"
     assert pytest.approx(result['root'], abs=1e-5) == 0, f"Expected 0, but got {result['root']}"
-<<<<<<< HEAD
 
 def test_cpp_root_tangent(initial_guess_1):
     """
@@ -282,8 +269,6 @@
     with pytest.raises(RuntimeError, match="Root finding did not converge within 3 iterations."):
         calc.cpp_root_tangent(func_1, func_1_prime, initial_guess_1, maxiter = 3)
 
-=======
->>>>>>> 02d11379
 def test_trapezoid_numpy():
     '''
     Unit test for numpy implementation of trapezoid method

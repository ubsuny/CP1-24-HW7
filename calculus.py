"""
calculus.py
This module implements different integration and root finding algorithms
"""
import ctypes
import math
import numpy as np
from scipy import optimize
import scipy as sp
from scipy.integrate import simpson
import time

# General function to integrate
def wrapper_simpson(f, a, b, n=100):
    """
    Integrate a function `f` over the interval [a, b] using Simpson's rule.
    
    Parameters:
        f (function): The function to integrate.
        a (float): The lower limit of the integration.
        b (float): The upper limit of the integration.
        n (int): Number of points to sample for Simpson's rule. Default is 100.
        
    Returns:
        float: The approximate integral value.
    """
    # Ensure the number of intervals is even
    if n % 2 == 1:
        n += 1  # Make n even by adding 1 if it's odd

    # Generate the x values (evenly spaced points) between a and b
    x = np.linspace(a, b, n+1)

    # Evaluate the function at the x points
    y = f(x)

    # Apply Simpson's rule
    result = simpson(y, x=x)

    return result

# import matplotlib.pyplot as plt

def dummy():
    """ 
    dummy function for template file
    """
    return 0

def simpsons_rule(func, a, b, n):
    """
    Approximate the integral of `func` from `a` to `b` using Simpson's Rule.

    Parameters:
        func (callable): The function to integrate.
        a (float): The start point of the interval.
        b (float): The end point of the interval.
        n (int): The number of subintervals (must be even).

    Returns:
        float: The approximate integral of the function.
    """
    if n % 2 != 0:
        raise ValueError("The number of subintervals `n` must be even.")
    if n <= 0:
        raise ValueError("The number of subintervals `n` must be positive.")

    h = (b - a) / n
    x = [a + i * h for i in range(n + 1)]
    y = [func(xi) for xi in x]

    integral = y[0] + y[-1]
    integral += 4 * sum(y[i] for i in range(1, n, 2))
    integral += 2 * sum(y[i] for i in range(2, n - 1, 2))
    integral *= h / 3
    return integral

# Function that uses the tangent method for root-finding
def root_tangent(function, fprime, x0):
    """
    A function that takes a function, its derivative, and an initial guess
    to estimate the root closest to that initial guess

    Parameters:
    Inputs:
    function (function): a function that defines a mathematically specific functional form
    fprime (function): a function that defines the mathematically functional form of the
                        function's derivative
    x0: an initial guess that's as close as possible to one of the roots
    Outputs:
    (number): the desired root (zero) of the function
    """
    return optimize.newton(function, x0, fprime)

def tangent_pure_python(func, fprime, x0, tol=1e-6, maxiter=50):
    """
    Pure Python implementation of the Newton-Raphson (tangent) method
    for root finding.

    Parameters:
    func : function
        The function for which the root is to be found.
    fprime : function
        The derivative of the function.
    x0 : float
        Initial guess for the root.
    tol : float, optional
        The convergence tolerance (default is 1e-6).
    maxiter : int, optional
        The maximum number of iterations (default is 50).

    Returns:
    dict
        A dictionary containing:
        - 'root': The estimated root if convergence is achieved.
        - 'converged': Boolean indicating whether the method converged.
        - 'iterations': The number of iterations performed.
    """
    for i in range(maxiter):
        # Evaluate function and its derivative at the current guess
        f_val = func(x0)
        fprime_val = fprime(x0)
        # Handle division by zero
        if abs(fprime_val) < 1e-12:
            return {
                "root": None,
                "converged": False,
                "iterations": i,
                "message": "Derivative too close to zero, division by zero encountered."
            }
        # Update the guess using the Newton-Raphson formula
        x_next = x0 - f_val / fprime_val
        # Check for convergence
        if abs(x_next - x0) < tol:
            return {
                "root": x_next,
                "converged": True,
                "iterations": i + 1
            }
        # Update the current guess
        x0 = x_next
    # If max iterations are reached without convergence
    return {
        "root": None,
        "converged": False,
        "iterations": maxiter,
        "message": "Maximum iterations reached without convergence."}

def a_trap(y, d):
    """
    trap takes in y as an array of y values
    and d, the separation between each y-value
    to use the numpy trapezoid function to 
    return the integral
    """
    return np.trapezoid(y,dx=d)

def func3(x):
    """
    func3 acts as the 
    x^3+1 function
    """
    return x**3+1

def d3(x):
    """
    d3 is the second derivative of 
    function func3
    """
    return 6*x

def func1(x):
    """
    func1 acts as the 
    exp(-1/x) function
    """
    return np.exp(-1/x)

def d1(x):
    """
    d1 is the second derivative of 
    function func1
    """
    return (1/x**2)*np.exp(-1/x)

def func2(x):
    """
    func2 acts as the 
    cos(1/x) function
    """
    return np.cos(1/x)

def d2(x):
    """
    d2 is the second derivative of 
    function func2
    """
    return (-1/x**2)*np.cos(1/x)

def adapt(func, bounds, d, sens):
    """
    adapt uses adaptive trapezoidal integration
    to integrate a function over boundaries.
    func must be a str defining the function
    to be integrated. May be:
    x^3+1
    exp(-1/x)
    cos(1/x)
    bounds is a list of length two which defines
    the lower and upper bounds of integration
    d defines the number of points between
    lower and upper bound to use with integration
    sens must be a number; it defines the 
    sensitivity the adapt function will have to 
    how the function changes. 
    """
    #The x is defined as a linspace which is used to define
    #the derivative of the function for each point x
    #between the bounds
    x=np.linspace(bounds[0], bounds[1], d+1)
    dx=x[1]-x[0]
    dydx=0
    if func=="x^3+1":
        dydx=d3(x)
    elif func=="exp(-1/x)":
        dydx=d1(x)
    elif func=="cos(1/x)":
        dydx=d2(x)

    loopx=enumerate(x)
    summer=0
    #a loop is run through x. Each second derivative is used to
    #define the number of indices of new_x, which is a
    #list defining a number of points inbetween 2 x values
    #then, trapezoidal integration is conducted over new_x
    #and each integration is summed with eachother to produce
    #the total integral.
    for count, val in loopx:
        if count!=len(x)-1:
            new_x=np.linspace(val, x[count+1], 2*(int(np.abs(sens*dydx[count]))+1))
            new_y=[]
            if func=="x^3+1":
                new_y=func3(new_x)
            elif func=="exp(-1/x)":
                new_y=func1(new_x)
            elif func=="cos(1/x)":
                new_y=func2(new_x)
            summer+=a_trap(new_y, dx/((2*(int(np.abs(sens*dydx[count]))+1))-1))
    return summer

def trapezoid_numpy(func, l_lim, u_lim, steps=10000):
    '''
    This function implements trapezoidal rule using numpy wrapper function
    by evaluating the integral of the input function over the limits given, and
    in the input number of steps and gives as output the integral value in numpy 
    floating point decimal. If the input function is infinite at any point that point
    is modified to a slightly different value.

    Parameters:
    - func: integrand (could be a custom defined function or a standard function like np.sin)
    - l_lim: lower limit of integration
    - u_lim: upper limit of integration
    - steps: number of steps (default value 10000)

    Returns:
    - integral of the input function using numpy.trapezoid function

    Once the integral value is calculated, it can be compared graphically as follows:

    integral_function = np.zeros(len(x))    # a zero array for integral at each point

    for i in range(1, len(x)):
        # calculate the integral at each x for plotting
        integral_function[i] = np.trapezoid(y[:i+1], x[:i+1])

    # plotting the original and integrated functions
    plt.plot(x, y, label = '$f(x)$')
    # plt.plot(x[:-1], integral_function, label = '$\\int_a^b f(x) dx$')
    plt.plot(x, integral_function,
             label = 'shaded area under $y = f(x)$: $\\int f(t) dt = $'+str(integral_value))
    plt.fill_between(x, y, 0)
    plt.ylabel('y(x)')
    plt.xlabel('x')
    plt.title('integral using numpy trapezoidal method; steps = '+str(steps))
    plt.legend()
    '''

    # check if the integrand is infinite at lower limit, if yes slightly increase the limit
    try:
        func(l_lim)
    except ZeroDivisionError:
        l_lim += 0.000000001

    # check if the integrand is infinite at upper limit, if yes slightly decrease the limit
    try:
        func(u_lim)
    except ZeroDivisionError:
        u_lim -= 0.000000001

    x = np.linspace(l_lim, u_lim, steps+1)  # create a linear grid between upper and lower limit

    for i, xi in enumerate((x)):
        # check if the integrand is infinite at any x, if yes slightly change the x value
        try:
            func(xi)
        except ZeroDivisionError:
            x[i] += 0.000000001

    y = func(x) # evaluate the function on the modified grid
    integral_value = np.trapezoid(y, x) # calculate the integral using numpy
    return integral_value

def trapezoid_scipy(func, l_lim, u_lim, steps=10000):
    '''
    This function implements trapezoidal rule using scipy wrapper function
    by evaluating the integral of the input function over the limits given, and
    in the input number of steps and gives as output the integral value in numpy 
    floating point decimal. If the input function is infinite at any point that point
    is modified to a slightly different value.

    Parameters:
    - func: integrand(could be a custom defined function or a standard function like np.sin)
    - l_lim: lower limit of integration
    - u_lim: upper limit of integration
    - steps: number of steps (default value 10000)

    Returns:
    - integral of the input function using scipy.integrate.trapezoid function

    Once the integral value is calculated, it can be compared graphically as follows:

       integral_function = np.zeros(len(x))    # a zero array for integral at each point

    for i in range(1, len(x)):
        # calculate the integral at each x for plotting
        integral_function[i] = sp.integrate.trapezoid(y[:i+1], x[:i+1])

    # plotting the original and integrated functions
    plt.plot(x, y, label = '$f(x)$')
    plt.fill_between(x, y, 0)
    # plt.plot(x[:-1], integral_function, label = '$\\int_a^b f(x) dx$')
    plt.plot(x, integral_function,
             label = 'shaded area under $y = f(x)$: $\\int f(t) dt = $'+str(integral_value))
    plt.title('integral using scipy trapezoidal method; steps = '+str(steps))
    plt.ylabel('y(x)')
    plt.xlabel('x')
    plt.legend()
    '''

    # check if the integrand is infinite at lower limit, if yes slightly increase the limit
    try:
        func(l_lim)
    except ZeroDivisionError:
        l_lim += 0.000000001

    # check if the integrand is infinite at upper limit, if yes slightly decrease the limit
    try:
        func(u_lim)
    except ZeroDivisionError:
        u_lim -= 0.000000001

    x = np.linspace(l_lim, u_lim, steps+1)  # create a linear grid between upper and lower limit

    for i, xi in enumerate((x)):
        # check if the integrand is infinite at any x, if yes slightly change the x value
        try:
            func(xi)
        except ZeroDivisionError:
            x[i] += 0.000000001

    y = func(x)    # evaluate the function on the modified grid
    integral_value = sp.integrate.trapezoid(y, x)   # calculate the integral using numpy
    return integral_value

def trapezoid(f, a, b, n):
    """
    Compute the trapezoidal approximation of an integral.
    Parameters:
    f (callable): Function to integrate.
    a (float): Lower bound of integration.
    b (float): Upper bound of integration.
    n (int): Number of subdivisions.
    """
    h = (b - a) / n
    x = [a + i * h for i in range(n + 1)]
    y = [f(xi) for xi in x]
    return (h / 2) * (y[0] + 2 * sum(y[1:-1]) + y[-1])


def adaptive_trap_py(f, a, b, tol, remaining_depth=10):
    """
    Compute an integral using the adaptive trapezoid method.
    Parameters:
    f (callable): Function to integrate.
    a (float): Lower bound of integration.
    b (float): Upper bound of integration.
    tol (float): Tolerance for stopping condition.
    remaining_depth (int): Remaining recursion depth to avoid infinite recursion.
    """
    integral1 = trapezoid(f, a, b, n=1)

    integral2 = trapezoid(f, a, b, n=2)

    if abs(integral2 - integral1) < tol or remaining_depth <= 0:
        return integral2

    mid = (a + b) / 2
    left_integral = adaptive_trap_py(f, a, mid, tol / 2, remaining_depth - 1)
    right_integral = adaptive_trap_py(f, mid, b, tol / 2, remaining_depth - 1)

    return left_integral + right_integral

def trapezoid_python(func, l_lim, u_lim, steps=10000):
    '''
    This function implements trapezoidal rule by a pure python implementation
    by evaluating the integral of the input function over the limits given, and
    in the input number of steps and gives as output the integral value in numpy 
    floating point decimal. If the input function is infinite at any point that point
    is modified to a slightly different value.

    Parameters:
    - func: integrand (could be a custom defined function or a standard function like np.sin)
    - l_lim: lower limit of integration
    - u_lim: upper limit of integration
    - steps: number of steps (default value 10000)

    Returns:
    - integral of the input function using numpy.trapezoid function

    The plotting functionality can be incorporated just like in trapezoid_numpy()
    or trapezoid_scipy()
    '''

    # check if the integrand is infinite at lower limit, if yes slightly increase the limit
    try:
        func(l_lim)
    except ZeroDivisionError:
        l_lim += 0.000000001

    # check if the integrand is infinite at upper limit, if yes slightly decrease the limit
    try:
        func(u_lim)
    except ZeroDivisionError:
        u_lim -= 0.000000001

    x = np.linspace(l_lim, u_lim, steps+1)  # create a linear grid between upper and lower limit

    for i, xi in enumerate((x)):
        # check if the integrand is infinite at any x, if yes slightly change the x value
        try:
            func(xi)
        except ZeroDivisionError:
            x[i] += 0.000000001

    y = func(x) # evaluate the function on the modified grid
    h = (u_lim - l_lim)/steps   # step size
    # calculate the integral using the trapezoidal algorithm
    integral_value = (h/2)*(y[0] + y[-1] + 2 * np.sum(y[1:-1]))
    return integral_value

def secant_wrapper(func, x0, x1, args=(), maxiter=50):
    """
    Wrapper for the secant method using scipy.optimize.root_scalar.

    Parameters:
    func : The function for which the root is to be found.
    x0 : The first initial guess (Ideally close to, but less than, the root)
    x1 : The second initial guess (Ideally close to, but greater than, the root)
    args : Additional arguments to pass to the function. Must be a tuple
    maxiter : The maximum number of iterations if convergence is not met (default is 50).

    Returns:
    A dictionary containing:
        - 'root': The estimated root.
        - 'converged': Boolean indicating whether the method converged.
        - 'iterations': Number of iterations performed.
        - 'function_calls': Number of function evaluations performed.
    """

    #Use the secant method
    res = optimize.root_scalar(
        func,
        args=args,
        method="secant",
        x0=x0,
        x1=x1,
        xtol=1e-6,
        maxiter=maxiter)

    #Return a callable dictionary
    return {
        "root": res.root if res.converged else None,
        "converged": res.converged,
        "iterations": res.iterations,
        "function_calls": res.function_calls}

# Root Finding with Bisection Method
def bisection_wrapper(func, a, b, tol=1e-6, max_iter=1000):
    """
    Wrapper for SciPy's `bisect` function.

    Parameters:
        func: The function for which to find the root.
        a: The start of the interval.
        b: The end of the interval.
        tol: The tolerance level for convergence. Defaults to 1e-6.
        max_iter: Maximum number of iterations. Defaults to 1000.

    Returns:
        Root: The approximate root of the function.

    Raises:
        ValueError: If func(a) and func(b) do not have opposite signs or if
                    the function encounters undefined values (singularities).
    """
    small_value_threshold = 1e-3  # Threshold for detecting singularities in sin(x)

    try:
        # Check if sin(a) or sin(b) are very small (near zero)
        if abs(math.sin(a)) < small_value_threshold:
            raise ValueError(f"Singularity detected: division by zero in function at x = {a}.")
        if abs(math.sin(b)) < small_value_threshold:
            raise ValueError(f"Singularity detected: division by zero in function at x = {b}.")

        # Call the SciPy bisect method if no errors were raised
        root = optimize.bisect(func, a, b, xtol=tol, maxiter=max_iter)

    except ValueError as e:
        raise ValueError(f"SciPy bisect failed: {e}") from e

    return root

def bisection_pure_python(func, a, b, tol=1e-6, max_iter=1000):
    """
    Pure Python implementation of the bisection method.
    Finds the root of func within the interval [a, b].

    Parameters:
        func: The function for which to find the root.
        a: The start of the interval.
        b: The end of the interval.
        tol: The tolerance level for convergence. Defaults to 1e-6.
        max_iter: Maximum number of iterations. Default is 1000.

    Returns:
        Root: The approximate root of the function.

    Raises:
        ValueError: If no root is detected in the initial interval.
        RuntimeError: If the method exceeds the maximum number of iterations.
    """

    # Check if the initial interval is valid
    if func(a) * func(b) >= 0:
        raise ValueError("The function must have opposite signs at a and b.")

    # Check for singularity or undefined values in the function at the endpoints
    if abs(math.sin(a)) < 1e-12 or abs(math.sin(b)) < 1e-12:  # Stricter threshold for singularity
        raise ValueError(f"Singularity detected: sin(a) = {math.sin(a)}, sin(b) = {math.sin(b)}")

    root = (a + b) / 2
    iteration_count = 0  # Track the number of iterations

    while (b - a) / 2 > tol:
        # Check for maximum iterations
        if iteration_count >= max_iter:
            raise RuntimeError(f"Bisection method exceeded maximum iterations ({max_iter}).")

        iteration_count += 1
        root = (a + b) / 2
        value_at_root = func(root)

        # If the function value at root is 0, return the root as an exact solution
        if value_at_root == 0:
            break

        # If func(root) is too large, it indicates a singularity
        if abs(value_at_root) > 1e10:  # Set a threshold for large values
            raise ValueError(f"Singularity detected: func(root) = {value_at_root}")

        # Narrow the interval
        if func(a) * value_at_root < 0:
            b = root
        else:
            a = root

    return root

def secant_pure_python(func, x0, x1, args=(), maxiter=50):
    """
    Pure Python method for the secant method of root finding.

    Parameters:
    func : The function for which the root is to be found.
    x0 : The first initial guess (Ideally close to, but less than, the root)
    x1 : The second initial guess (Ideally close to, but greater than, the root)
    args : Additional arguments to pass to the function. Must be a tuple
    maxiter : The maximum number of iterations if convergence is not met (default is 50).

    Returns:
    A dictionary containing:
        - 'root': The estimated root.
        - 'converged': Boolean indicating whether the method converged.
        - 'iterations': Number of iterations performed.
    """

    for i in range(maxiter):
        #Evaluate function values
        f0 = func(x0, *args)
        f1 = func(x1, *args)
        #Prevent division by zero. If division by zero occurs, return this dict
        # If no division by zero, move to next dict
        if abs(f1 - f0) < 1e-12:
            return {
                "root": None,
                "converged": False,
                "iterations": i}
        #Secant method formula
        x_next = x1 - f1 * (x1 - x0) / (f1 - f0)
        #Check convergence. If converged return this dict
        #  Add one to iterations until iteration = maxiter
        if abs(x_next - x1) < 1e-6:
            return {
                "root": x_next,
                "converged": True,
                "iterations": i + 1}
        #Update guesses for next iteration
        x0, x1 = x1, x_next
    #If max iterations are reached without convergence return this dict
    return {
        "root": None,
        "converged": False,
        "iterations": maxiter}

<<<<<<< HEAD
def evaluate_integrals():
    """
    Evaluate integrals of the three given functions using various integration methods.
    Compare accuracies and efficiencies for each method.

    Functions:
        func1: exp(-1/x)
        func2: cos(1/x)
        func3: x^3 + 1

    Methods:
        Adaptive Trapezoidal, Numpy Trapezoidal, Scipy Trapezoidal

    This function prints the results for each function and compares the accuracy and efficiency
    of the different methods.
    """
    functions = {
        "exp(-1/x)": (func1, 0.000001, 10),  # Avoiding singularity at x=0
        "cos(1/x)": (func2, 0.000001, 3 * np.pi),  # Avoiding singularity at x=0
        "x^3+1": (func3, -1, 1)
    }

    integration_params = {
        "tol": 1e-6,
        "max_depth": 10,
        "steps": 10000,
=======
def ctypes_stub():
    """    
    This method demonstrates the usage of a ctypes wrapper to interact with a C++
    shared library (DLL).

    The shared library (calculus.dll) currently provides two simple example functions:
    1. verify_arguments: Validates whether a given number is non-negative.
    2. calculate_square: Computes the square of a number if it is non-negative, returning
    NAN for invalid input.
    """
    # Load the DLL
    dll = ctypes.CDLL("./calculus.dll")

    # Define function signatures
    dll.verify_arguments.argtypes = [ctypes.c_double]
    dll.verify_arguments.restype = ctypes.c_bool

    dll.calculate_square.argtypes = [ctypes.c_double]
    dll.calculate_square.restype = ctypes.c_double

    # Test the functions
    try:
        # Test valid input
        result = dll.calculate_square(4.0)
        print(f"Square of 4.0: {result}")  # Should print 16.0

        # Test invalid input
        result = dll.calculate_square(-4.0)
        if math.isnan(result):
            print("Square of -4.0: Invalid input (returned NAN)")
        else:
            print(f"Square of -4.0: {result}")

        # Verify arguments
        print(f"verify_arguments(4.0): {dll.verify_arguments(4.0)}")  # True
        print(f"verify_arguments(-4.0): {dll.verify_arguments(-4.0)}")  # False

    except OSError as e:
        # Specific exception for issues loading the DLL or accessing its symbols
        print(f"OS error: {e}")

    except ValueError as e:
        # Exception for issues with invalid inputs or conversions
        print(f"Value error: {e}")

    except TypeError as e:
        # Exception for type mismatch errors
        print(f"Type error: {e}")

def calculate_integrals():
    """
    Calculate integrals of the three given functions using all available algorithms.
    Print the results for each function and algorithm.
    """
    print("Calculating integrals for all functions using all algorithms...\n")

    # List of functions and their integration intervals
    functions = [
        (func1, "exp(-1/x)", 0.01, 10),
        (func2, "cos(1/x)", 0.01, 3 * np.pi),
        (func3, "x³ + 1", -1, 1)
    ]

    # Algorithms to use
    algorithms = {
        "Simpson's Rule": lambda f, a, b: wrapper_simpson(f, a, b, 1000),
        "Trapezoidal Rule": lambda f, a, b: trapezoid(f, a, b, 1000),
        "Adaptive Trapezoidal Rule": lambda f, a, b: adaptive_trap_py(
            f, a, b, tol=1e-6, remaining_depth=10
        ),
>>>>>>> c665d173
    }

    # Define a reusable method for measuring performance and storing results
    def measure_performance(current_results, method_name, method_function, *args):
        start_time = time.time()
        result = method_function(*args)
        elapsed_time = time.time() - start_time
        current_results[method_name] = {
            "result": result,
            "time": elapsed_time
        }

    # Loop through each function and calculate the integral using different methods
    for name, (func, lower, upper) in functions.items():
        print(f"\nEvaluating integral for {name} over [{lower}, {upper}]:")
        
        # Create a new dictionary to store results in each loop iteration
        current_results = {}

        # Evaluate using various methods
        measure_performance(
            current_results,
            "Adaptive Trapezoidal",
            adaptive_trap_py,
            func,
            lower,
            upper,
            integration_params["tol"],
            integration_params["max_depth"],
        )

        measure_performance(
            current_results,
            "Numpy Trapezoidal",
            trapezoid_numpy,
            func,
            lower,
            upper,
            integration_params["steps"],
        )

        measure_performance(
            current_results,
            "Scipy Trapezoidal",
            trapezoid_scipy,
            func,
            lower,
            upper,
            integration_params["steps"],
        )

        # Assume the result from Scipy as the benchmark for accuracy comparison
        true_value = current_results["Scipy Trapezoidal"]["result"]

        # Compare and print results
        for method, data in current_results.items():
            approx_value = data["result"]
            time_taken = data["time"]

            # Calculate the error and number of correct digits
            error = abs(true_value - approx_value)
            correct_digits = -np.log10(error) if error > 0 else None

            if isinstance(correct_digits, float):
                correct_digits = int(correct_digits)
                
            # Print the results for each method
            print(f"\nMethod: {method}")
            print(f"Result: {approx_value:.6f}")
            print(f"Time Taken: {time_taken:.6f} seconds")
            print(f"Error: {error:.6e}")
            
            # Only print correct digits if available
            if correct_digits is not None:
                print(f"Correct Digits: {correct_digits}")<|MERGE_RESOLUTION|>--- conflicted
+++ resolved
@@ -632,34 +632,7 @@
         "converged": False,
         "iterations": maxiter}
 
-<<<<<<< HEAD
-def evaluate_integrals():
-    """
-    Evaluate integrals of the three given functions using various integration methods.
-    Compare accuracies and efficiencies for each method.
-
-    Functions:
-        func1: exp(-1/x)
-        func2: cos(1/x)
-        func3: x^3 + 1
-
-    Methods:
-        Adaptive Trapezoidal, Numpy Trapezoidal, Scipy Trapezoidal
-
-    This function prints the results for each function and compares the accuracy and efficiency
-    of the different methods.
-    """
-    functions = {
-        "exp(-1/x)": (func1, 0.000001, 10),  # Avoiding singularity at x=0
-        "cos(1/x)": (func2, 0.000001, 3 * np.pi),  # Avoiding singularity at x=0
-        "x^3+1": (func3, -1, 1)
-    }
-
-    integration_params = {
-        "tol": 1e-6,
-        "max_depth": 10,
-        "steps": 10000,
-=======
+
 def ctypes_stub():
     """    
     This method demonstrates the usage of a ctypes wrapper to interact with a C++
@@ -730,7 +703,7 @@
         "Adaptive Trapezoidal Rule": lambda f, a, b: adaptive_trap_py(
             f, a, b, tol=1e-6, remaining_depth=10
         ),
->>>>>>> c665d173
+
     }
 
     # Define a reusable method for measuring performance and storing results

--- conflicted
+++ resolved
@@ -3,13 +3,16 @@
 """
 
 import numpy as np
-<<<<<<< HEAD
+
+import scipy as sp
+# import matplotlib.pyplot as plt
 
 def dummy():
-    """ dummy functions for template file
-    just the same function that Dr Thomay made"""
+    """ 
+    dummy function for template file
+    """
     return 0
-  
+
 def a_trap(y, d):
     """
     trap takes in y as an array of y values
@@ -111,17 +114,6 @@
             sum+=a_trap(new_y, dx/((2*(int(np.abs(sens*dydx[count]))+1))-1))
     return sum
 
-
-=======
-import scipy as sp
-# import matplotlib.pyplot as plt
-
-def dummy():
-    """ 
-    dummy function for template file
-    """
-    return 0
-
 def trapezoid_numpy(func, l_lim, u_lim, steps=10000):
     '''
     This function implements trapezoidal rule using numpy wrapper function
@@ -244,5 +236,4 @@
 
     y = func(x)    # evaluate the function on the modified grid
     integral_value = sp.integrate.trapezoid(y, x)   # calculate the integral using numpy
-    return integral_value
->>>>>>> dcf534b9
+    return integral_value
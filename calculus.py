"""
calculus.py
This module implements different integration and root finding algorithms
"""
from scipy import optimize
import numpy as np

import scipy as sp
# import matplotlib.pyplot as plt

def dummy():
    """ 
    dummy function for template file
    """
    return 0

<<<<<<< HEAD
def simpson(f, a, b, n):
    """
    Approximate the integral of the function f over the interval [a, b] using Simpson's rule.

    Parameters:
    f (function): The function to integrate.
    a (float): The start of the interval.
    b (float): The end of the interval.
    n (int): The number of intervals (must be even). Default is 100.

    Returns:
    float: The approximate integral of f over [a, b].
    """
    h = (b - a) / n
    i = np.arange(0, n)
    # Ensure n is even
    if n % 2 == 1:
        n += 1

    s = f(a) + f(b)
    s += 4 * np.sum(f(a + i[1::2] * h))
    s += 2 * np.sum(f(a + i[2:-1:2] * h))

    # Compute the integral and return both the result and the updated value of n
    integral = s * h / 3
    return integral, n
=======
# Function that uses the tangent method for root-finding
def root_tangent(function, fprime, x0):
    """
    A function that takes a function, its derivative, and an initial guess
    to estimate the root closest to that initial guess

    Parameters:
    Inputs:
    function (function): a function that defines a mathematically specific functional form
    fprime (function): a function that defines the mathematically functional form of the
                        function's derivative
    x0: an initial guess that's as close as possible to one of the roots
    Outputs:
    (number): the desired root (zero) of the function
    """
    return optimize.newton(function, x0, fprime)
>>>>>>> 1b12f1fb

def a_trap(y, d):
    """
    trap takes in y as an array of y values
    and d, the separation between each y-value
    to use the numpy trapezoid function to 
    return the integral
    """
    return np.trapezoid(y,dx=d)

def func3(x):
    """
    func3 acts as the 
    x^3+1 function
    """
    return x**3+1

def d3(x):
    """
    d3 is the second derivative of 
    function func3
    """
    return 6*x

def func1(x):
    """
    func1 acts as the 
    exp(-1/x) function
    """
    return np.exp(-1/x)

def d1(x):
    """
    d1 is the second derivative of 
    function func1
    """
    return (1/x**2)*np.exp(-1/x)

def func2(x):
    """
    func2 acts as the 
    cos(1/x) function
    """
    return np.cos(1/x)

def d2(x):
    """
    d2 is the second derivative of 
    function func2
    """
    return (-1/x**2)*np.cos(1/x)

def adapt(func, bounds, d, sens):
    """
    adapt uses adaptive trapezoidal integration
    to integrate a function over boundaries.
    func must be a str defining the function
    to be integrated. May be:
    x^3+1
    exp(-1/x)
    cos(1/x)
    bounds is a list of length two which defines
    the lower and upper bounds of integration
    d defines the number of points between
    lower and upper bound to use with integration
    sens must be a number; it defines the 
    sensitivity the adapt function will have to 
    how the function changes. 
    """
    #The x is defined as a linspace which is used to define
    #the derivative of the function for each point x
    #between the bounds
    x=np.linspace(bounds[0], bounds[1], d+1)
    dx=x[1]-x[0]
    dydx=0
    if func=="x^3+1":
        dydx=d3(x)
    elif func=="exp(-1/x)":
        dydx=d1(x)
    elif func=="cos(1/x)":
        dydx=d2(x)

    loopx=enumerate(x)
    summer=0
    #a loop is run through x. Each second derivative is used to
    #define the number of indices of new_x, which is a
    #list defining a number of points inbetween 2 x values
    #then, trapezoidal integration is conducted over new_x
    #and each integration is summed with eachother to produce
    #the total integral.
    for count, val in loopx:
        if count!=len(x)-1:
            new_x=np.linspace(val, x[count+1], 2*(int(np.abs(sens*dydx[count]))+1))
            new_y=[]
            if func=="x^3+1":
                new_y=func3(new_x)
            elif func=="exp(-1/x)":
                new_y=func1(new_x)
            elif func=="cos(1/x)":
                new_y=func2(new_x)
            summer+=a_trap(new_y, dx/((2*(int(np.abs(sens*dydx[count]))+1))-1))
    return summer

def trapezoid_numpy(func, l_lim, u_lim, steps=10000):
    '''
    This function implements trapezoidal rule using numpy wrapper function
    by evaluating the integral of the input function over the limits given
    in the input number of steps and gives as output the integral value in numpy 
    floating point decimal. If the input function is infinite at any point that point
    is modified to a slightly higher value.

    Parameters:
    - func: integrand (could be a custom defined function or a standard function like np.sin)
    - l_lim: lower limit of integration
    - u_lim: upper limit of integration
    - steps: number of steps (default value 10000)

    Returns:
    - integral of the input function using numpy.trapezoid function

    Once the integral value is calculated, it can be compared graphically as follows:

    integral_function = np.zeros(len(x))    # a zero array for integral at each point

    for i in range(1, len(x)):
        # calculate the integral at each x for plotting
        integral_function[i] = np.trapezoid(y[:i+1], x[:i+1])

    # plotting the original and integrated functions
    plt.plot(x, y, label = '$f(x)$')
    # plt.plot(x[:-1], integral_function, label = '$\\int_a^b f(x) dx$')
    plt.plot(x, integral_function,
             label = 'shaded area under $y = f(x)$: $\\int f(t) dt = $'+str(integral_value))
    plt.fill_between(x, y, 0)
    plt.ylabel('y(x)')
    plt.xlabel('x')
    plt.title('integral using numpy trapezoidal method; steps = '+str(steps))
    plt.legend()
    '''

    # check if the integrand is infinite at lower limit, if yes slightly change the limit
    try:
        func(l_lim)
    except ZeroDivisionError:
        l_lim += 0.000000001

    # check if the integrand is infinite at upper limit, if yes slightly change the limit
    try:
        func(u_lim)
    except ZeroDivisionError:
        u_lim += 0.000000001

    x = np.linspace(l_lim, u_lim, steps+1)  # create a linear grid between upper and lower limit

    for i, xi in enumerate((x)):
        # check if the integrand is infinite at any x, if yes slightly change the x value
        try:
            func(xi)
        except ZeroDivisionError:
            x[i] += 0.000000001

    y = func(x) # evaluate the function on the modified grid
    integral_value = np.trapezoid(y, x) # calculate the integral using numpy
    return integral_value

def trapezoid_scipy(func, l_lim, u_lim, steps=10000):
    '''
    This function implements trapezoidal rule using scipy wrapper function
    by evaluating the integral of the input function over the limits given
    in the input number of steps and gives as output the integral value in numpy 
    floating point decimal. If the input function is infinite at any point that point
    is modified to a slightly higher value.

    Parameters:
    - func: integrand(could be a custom defined function or a standard function like np.sin)
    - l_lim: lower limit of integration
    - u_lim: upper limit of integration
    - steps: number of steps (default value 10000)

    Returns:
    - integral of the input function using scipy.integrate.trapezoid function

    Once the integral value is calculated, it can be compared graphically as follows:

       integral_function = np.zeros(len(x))    # a zero array for integral at each point

    for i in range(1, len(x)):
        # calculate the integral at each x for plotting
        integral_function[i] = sp.integrate.trapezoid(y[:i+1], x[:i+1])

    # plotting the original and integrated functions
    plt.plot(x, y, label = '$f(x)$')
    plt.fill_between(x, y, 0)
    # plt.plot(x[:-1], integral_function, label = '$\\int_a^b f(x) dx$')
    plt.plot(x, integral_function,
             label = 'shaded area under $y = f(x)$: $\\int f(t) dt = $'+str(integral_value))
    plt.title('integral using scipy trapezoidal method; steps = '+str(steps))
    plt.ylabel('y(x)')
    plt.xlabel('x')
    plt.legend()
    '''

    # check if the integrand is infinite at lower limit, if yes slightly change the limit
    try:
        func(l_lim)
    except ZeroDivisionError:
        l_lim += 0.000000001

    # check if the integrand is infinite at upper limit, if yes slightly change the limit
    try:
        func(u_lim)
    except ZeroDivisionError:
        u_lim += 0.000000001

    x = np.linspace(l_lim, u_lim, steps+1)  # create a linear grid between upper and lower limit

    for i, xi in enumerate((x)):
        # check if the integrand is infinite at any x, if yes slightly change the x value
        try:
            func(xi)
        except ZeroDivisionError:
            x[i] += 0.000000001

    y = func(x)    # evaluate the function on the modified grid
    integral_value = sp.integrate.trapezoid(y, x)   # calculate the integral using numpy
    return integral_value

def secant_wrapper(func, x0, x1, args=(), maxiter=50):
    """
    Wrapper for the secant method using scipy.optimize.root_scalar.

    Parameters:
    func : The function for which the root is to be found.
    x0 : The first initial guess (Ideally close to, but less than, the root)
    x1 : The second initial guess (Ideally close to, but greater than, the root)
    args : Additional arguments to pass to the function. Must be a tuple
    tol : Optional tolerance deciding when to stop function (default is 1e-6).
    maxiter : The maximum number of iterations if convergence is not met (default is 50).

    Returns:
    A dictionary containing:
        - 'root': The estimated root.
        - 'converged': Boolean indicating whether the method converged.
        - 'iterations': Number of iterations performed.
        - 'function_calls': Number of function evaluations performed.
    """

    #Use the secant method
    res = optimize.root_scalar(
        func,
        args=args,
        method="secant",
        x0=x0,
        x1=x1,
        xtol=1e-6,
        maxiter=maxiter)

    #Return a callable dictionary
    return {
        "root": res.root if res.converged else None,
        "converged": res.converged,
        "iterations": res.iterations,
        "function_calls": res.function_calls}<|MERGE_RESOLUTION|>--- conflicted
+++ resolved
@@ -4,7 +4,6 @@
 """
 from scipy import optimize
 import numpy as np
-
 import scipy as sp
 # import matplotlib.pyplot as plt
 
@@ -14,7 +13,6 @@
     """
     return 0
 
-<<<<<<< HEAD
 def simpson(f, a, b, n):
     """
     Approximate the integral of the function f over the interval [a, b] using Simpson's rule.
@@ -41,7 +39,7 @@
     # Compute the integral and return both the result and the updated value of n
     integral = s * h / 3
     return integral, n
-=======
+
 # Function that uses the tangent method for root-finding
 def root_tangent(function, fprime, x0):
     """
@@ -58,7 +56,7 @@
     (number): the desired root (zero) of the function
     """
     return optimize.newton(function, x0, fprime)
->>>>>>> 1b12f1fb
+
 
 def a_trap(y, d):
     """

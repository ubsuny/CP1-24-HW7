"""
calculus.py
This module implements different integration and root finding algorithms
"""
import ctypes
import math
import time
import numpy as np
from scipy import optimize
import scipy as sp
from scipy.integrate import simpson

# General function to integrate
def wrapper_simpson(f, a, b, n=100):
    """
    Integrate a function `f` over the interval [a, b] using Simpson's rule.
    
    Parameters:
        f (function): The function to integrate.
        a (float): The lower limit of the integration.
        b (float): The upper limit of the integration.
        n (int): Number of points to sample for Simpson's rule. Default is 100.
        
    Returns:
        float: The approximate integral value.
    """
    # Ensure the number of intervals is even
    if n % 2 == 1:
        n += 1  # Make n even by adding 1 if it's odd

    # Generate the x values (evenly spaced points) between a and b
    x = np.linspace(a, b, n+1)

    # Evaluate the function at the x points
    y = f(x)

    # Apply Simpson's rule
    result = simpson(y, x=x)

    return result

# import matplotlib.pyplot as plt

def dummy():
    """ 
    dummy function for template file
    """
    return 0

def simpsons_rule(func, a, b, n):
    """
    Approximate the integral of `func` from `a` to `b` using Simpson's Rule.

    Parameters:
        func (callable): The function to integrate.
        a (float): The start point of the interval.
        b (float): The end point of the interval.
        n (int): The number of subintervals (must be even).

    Returns:
        float: The approximate integral of the function.
    """
    if n % 2 != 0:
        raise ValueError("The number of subintervals `n` must be even.")
    if n <= 0:
        raise ValueError("The number of subintervals `n` must be positive.")

    h = (b - a) / n
    x = [a + i * h for i in range(n + 1)]
    y = [func(xi) for xi in x]

    integral = y[0] + y[-1]
    integral += 4 * sum(y[i] for i in range(1, n, 2))
    integral += 2 * sum(y[i] for i in range(2, n - 1, 2))
    integral *= h / 3
    return integral

# Function that uses the tangent method for root-finding
def root_tangent(function, fprime, x0):
    """
    A function that takes a function, its derivative, and an initial guess
    to estimate the root closest to that initial guess

    Parameters:
    Inputs:
    function (function): a function that defines a mathematically specific functional form
    fprime (function): a function that defines the mathematically functional form of the
                        function's derivative
    x0: an initial guess that's as close as possible to one of the roots
    Outputs:
    (number): the desired root (zero) of the function
    """
    return optimize.newton(function, x0, fprime)

def tangent_pure_python(func, fprime, x0, tol=1e-6, maxiter=50):
    """
    Pure Python implementation of the Newton-Raphson (tangent) method
    for root finding.

    Parameters:
    func : function
        The function for which the root is to be found.
    fprime : function
        The derivative of the function.
    x0 : float
        Initial guess for the root.
    tol : float, optional
        The convergence tolerance (default is 1e-6).
    maxiter : int, optional
        The maximum number of iterations (default is 50).

    Returns:
    dict
        A dictionary containing:
        - 'root': The estimated root if convergence is achieved.
        - 'converged': Boolean indicating whether the method converged.
        - 'iterations': The number of iterations performed.
    """
    for i in range(maxiter):
        # Evaluate function and its derivative at the current guess
        f_val = func(x0)
        fprime_val = fprime(x0)
        # Handle division by zero
        if abs(fprime_val) < 1e-12:
            return {
                "root": None,
                "converged": False,
                "iterations": i,
                "message": "Derivative too close to zero, division by zero encountered."
            }
        # Update the guess using the Newton-Raphson formula
        x_next = x0 - f_val / fprime_val
        # Check for convergence
        if abs(x_next - x0) < tol:
            return {
                "root": x_next,
                "converged": True,
                "iterations": i + 1
            }
        # Update the current guess
        x0 = x_next
    # If max iterations are reached without convergence
    return {
        "root": None,
        "converged": False,
        "iterations": maxiter,
        "message": "Maximum iterations reached without convergence."}

def a_trap(y, d):
    """
    trap takes in y as an array of y values
    and d, the separation between each y-value
    to use the numpy trapezoid function to 
    return the integral
    """
    return np.trapezoid(y,dx=d)

def func3(x):
    """
    func3 acts as the 
    x^3+1 function
    """
    return x**3+1

def d3(x):
    """
    d3 is the second derivative of 
    function func3
    """
    return 6*x

def func1(x):
    """
    func1 acts as the 
    exp(-1/x) function
    """
    return np.exp(-1/x)

def d1(x):
    """
    d1 is the second derivative of 
    function func1
    """
    return (1/x**2)*np.exp(-1/x)

def func2(x):
    """
    func2 acts as the 
    cos(1/x) function
    """
    return np.cos(1/x)

def d2(x):
    """
    d2 is the second derivative of 
    function func2
    """
    return (-1/x**2)*np.cos(1/x)

def adapt(func, bounds, d, sens):
    """
    adapt uses adaptive trapezoidal integration
    to integrate a function over boundaries.
    func must be a str defining the function
    to be integrated. May be:
    x^3+1
    exp(-1/x)
    cos(1/x)
    bounds is a list of length two which defines
    the lower and upper bounds of integration
    d defines the number of points between
    lower and upper bound to use with integration
    sens must be a number; it defines the 
    sensitivity the adapt function will have to 
    how the function changes. 
    """
    #The x is defined as a linspace which is used to define
    #the derivative of the function for each point x
    #between the bounds
    x=np.linspace(bounds[0], bounds[1], d+1)
    dx=x[1]-x[0]
    dydx=0
    if func=="x^3+1":
        dydx=d3(x)
    elif func=="exp(-1/x)":
        dydx=d1(x)
    elif func=="cos(1/x)":
        dydx=d2(x)

    loopx=enumerate(x)
    summer=0
    #a loop is run through x. Each second derivative is used to
    #define the number of indices of new_x, which is a
    #list defining a number of points inbetween 2 x values
    #then, trapezoidal integration is conducted over new_x
    #and each integration is summed with eachother to produce
    #the total integral.
    for count, val in loopx:
        if count!=len(x)-1:
            new_x=np.linspace(val, x[count+1], 2*(int(np.abs(sens*dydx[count]))+1))
            new_y=[]
            if func=="x^3+1":
                new_y=func3(new_x)
            elif func=="exp(-1/x)":
                new_y=func1(new_x)
            elif func=="cos(1/x)":
                new_y=func2(new_x)
            summer+=a_trap(new_y, dx/((2*(int(np.abs(sens*dydx[count]))+1))-1))
    return summer

def trapezoid_numpy(func, l_lim, u_lim, steps=10000):
    '''
    This function implements trapezoidal rule using numpy wrapper function
    by evaluating the integral of the input function over the limits given, and
    in the input number of steps and gives as output the integral value in numpy 
    floating point decimal. If the input function is infinite at any point that point
    is modified to a slightly different value.

    Parameters:
    - func: integrand (could be a custom defined function or a standard function like np.sin)
    - l_lim: lower limit of integration
    - u_lim: upper limit of integration
    - steps: number of steps (default value 10000)

    Returns:
    - integral of the input function using numpy.trapezoid function

    Once the integral value is calculated, it can be compared graphically as follows:

    integral_function = np.zeros(len(x))    # a zero array for integral at each point

    for i in range(1, len(x)):
        # calculate the integral at each x for plotting
        integral_function[i] = np.trapezoid(y[:i+1], x[:i+1])

    # plotting the original and integrated functions
    plt.plot(x, y, label = '$f(x)$')
    # plt.plot(x[:-1], integral_function, label = '$\\int_a^b f(x) dx$')
    plt.plot(x, integral_function,
             label = 'shaded area under $y = f(x)$: $\\int f(t) dt = $'+str(integral_value))
    plt.fill_between(x, y, 0)
    plt.ylabel('y(x)')
    plt.xlabel('x')
    plt.title('integral using numpy trapezoidal method; steps = '+str(steps))
    plt.legend()
    '''

    # check if the integrand is infinite at lower limit, if yes slightly increase the limit
    try:
        func(l_lim)
    except ZeroDivisionError:
        l_lim += 0.000000001

    # check if the integrand is infinite at upper limit, if yes slightly decrease the limit
    try:
        func(u_lim)
    except ZeroDivisionError:
        u_lim -= 0.000000001

    x = np.linspace(l_lim, u_lim, steps+1)  # create a linear grid between upper and lower limit

    for i, xi in enumerate((x)):
        # check if the integrand is infinite at any x, if yes slightly change the x value
        try:
            func(xi)
        except ZeroDivisionError:
            x[i] += 0.000000001

    y = func(x) # evaluate the function on the modified grid
    integral_value = np.trapezoid(y, x) # calculate the integral using numpy
    return integral_value

def trapezoid_scipy(func, l_lim, u_lim, steps=10000):
    '''
    This function implements trapezoidal rule using scipy wrapper function
    by evaluating the integral of the input function over the limits given, and
    in the input number of steps and gives as output the integral value in numpy 
    floating point decimal. If the input function is infinite at any point that point
    is modified to a slightly different value.

    Parameters:
    - func: integrand(could be a custom defined function or a standard function like np.sin)
    - l_lim: lower limit of integration
    - u_lim: upper limit of integration
    - steps: number of steps (default value 10000)

    Returns:
    - integral of the input function using scipy.integrate.trapezoid function

    Once the integral value is calculated, it can be compared graphically as follows:

       integral_function = np.zeros(len(x))    # a zero array for integral at each point

    for i in range(1, len(x)):
        # calculate the integral at each x for plotting
        integral_function[i] = sp.integrate.trapezoid(y[:i+1], x[:i+1])

    # plotting the original and integrated functions
    plt.plot(x, y, label = '$f(x)$')
    plt.fill_between(x, y, 0)
    # plt.plot(x[:-1], integral_function, label = '$\\int_a^b f(x) dx$')
    plt.plot(x, integral_function,
             label = 'shaded area under $y = f(x)$: $\\int f(t) dt = $'+str(integral_value))
    plt.title('integral using scipy trapezoidal method; steps = '+str(steps))
    plt.ylabel('y(x)')
    plt.xlabel('x')
    plt.legend()
    '''

    # check if the integrand is infinite at lower limit, if yes slightly increase the limit
    try:
        func(l_lim)
    except ZeroDivisionError:
        l_lim += 0.000000001

    # check if the integrand is infinite at upper limit, if yes slightly decrease the limit
    try:
        func(u_lim)
    except ZeroDivisionError:
        u_lim -= 0.000000001

    x = np.linspace(l_lim, u_lim, steps+1)  # create a linear grid between upper and lower limit

    for i, xi in enumerate((x)):
        # check if the integrand is infinite at any x, if yes slightly change the x value
        try:
            func(xi)
        except ZeroDivisionError:
            x[i] += 0.000000001

    y = func(x)    # evaluate the function on the modified grid
    integral_value = sp.integrate.trapezoid(y, x)   # calculate the integral using numpy
    return integral_value

def trapezoid(f, a, b, n):
    """
    Compute the trapezoidal approximation of an integral.
    Parameters:
    f (callable): Function to integrate.
    a (float): Lower bound of integration.
    b (float): Upper bound of integration.
    n (int): Number of subdivisions.
    """
    h = (b - a) / n
    x = [a + i * h for i in range(n + 1)]
    y = [f(xi) for xi in x]
    return (h / 2) * (y[0] + 2 * sum(y[1:-1]) + y[-1])


def adaptive_trap_py(f, a, b, tol, remaining_depth=10):
    """
    Compute an integral using the adaptive trapezoid method.
    Parameters:
    f (callable): Function to integrate.
    a (float): Lower bound of integration.
    b (float): Upper bound of integration.
    tol (float): Tolerance for stopping condition.
    remaining_depth (int): Remaining recursion depth to avoid infinite recursion.
    """
    integral1 = trapezoid(f, a, b, n=1)

    integral2 = trapezoid(f, a, b, n=2)

    if abs(integral2 - integral1) < tol or remaining_depth <= 0:
        return integral2

    mid = (a + b) / 2
    left_integral = adaptive_trap_py(f, a, mid, tol / 2, remaining_depth - 1)
    right_integral = adaptive_trap_py(f, mid, b, tol / 2, remaining_depth - 1)

    return left_integral + right_integral

def trapezoid_python(func, l_lim, u_lim, steps=10000):
    '''
    This function implements trapezoidal rule by a pure python implementation
    by evaluating the integral of the input function over the limits given, and
    in the input number of steps and gives as output the integral value in numpy 
    floating point decimal. If the input function is infinite at any point that point
    is modified to a slightly different value.

    Parameters:
    - func: integrand (could be a custom defined function or a standard function like np.sin)
    - l_lim: lower limit of integration
    - u_lim: upper limit of integration
    - steps: number of steps (default value 10000)

    Returns:
    - integral of the input function using numpy.trapezoid function

    The plotting functionality can be incorporated just like in trapezoid_numpy()
    or trapezoid_scipy()
    '''

    # check if the integrand is infinite at lower limit, if yes slightly increase the limit
    try:
        func(l_lim)
    except ZeroDivisionError:
        l_lim += 0.000000001

    # check if the integrand is infinite at upper limit, if yes slightly decrease the limit
    try:
        func(u_lim)
    except ZeroDivisionError:
        u_lim -= 0.000000001

    x = np.linspace(l_lim, u_lim, steps+1)  # create a linear grid between upper and lower limit

    for i, xi in enumerate((x)):
        # check if the integrand is infinite at any x, if yes slightly change the x value
        try:
            func(xi)
        except ZeroDivisionError:
            x[i] += 0.000000001

    y = func(x) # evaluate the function on the modified grid
    h = (u_lim - l_lim)/steps   # step size
    # calculate the integral using the trapezoidal algorithm
    integral_value = (h/2)*(y[0] + y[-1] + 2 * np.sum(y[1:-1]))
    return integral_value

def secant_wrapper(func, x0, x1, args=(), maxiter=50):
    """
    Wrapper for the secant method using scipy.optimize.root_scalar.

    Parameters:
    func : The function for which the root is to be found.
    x0 : The first initial guess (Ideally close to, but less than, the root)
    x1 : The second initial guess (Ideally close to, but greater than, the root)
    args : Additional arguments to pass to the function. Must be a tuple
    maxiter : The maximum number of iterations if convergence is not met (default is 50).

    Returns:
    A dictionary containing:
        - 'root': The estimated root.
        - 'converged': Boolean indicating whether the method converged.
        - 'iterations': Number of iterations performed.
        - 'function_calls': Number of function evaluations performed.
    """

    #Use the secant method
    res = optimize.root_scalar(
        func,
        args=args,
        method="secant",
        x0=x0,
        x1=x1,
        xtol=1e-6,
        maxiter=maxiter)

    #Return a callable dictionary
    return {
        "root": res.root if res.converged else None,
        "converged": res.converged,
        "iterations": res.iterations,
        "function_calls": res.function_calls}

# Root Finding with Bisection Method
def bisection_wrapper(func, a, b, tol=1e-6, max_iter=1000):
    """
    Wrapper for SciPy's `bisect` function.

    Parameters:
        func: The function for which to find the root.
        a: The start of the interval.
        b: The end of the interval.
        tol: The tolerance level for convergence. Defaults to 1e-6.
        max_iter: Maximum number of iterations. Defaults to 1000.

    Returns:
        Root: The approximate root of the function.

    Raises:
        ValueError: If func(a) and func(b) do not have opposite signs or if
                    the function encounters undefined values (singularities).
    """
    small_value_threshold = 1e-3  # Threshold for detecting singularities in sin(x)

    try:
        # Check if sin(a) or sin(b) are very small (near zero)
        if abs(math.sin(a)) < small_value_threshold:
            raise ValueError(f"Singularity detected: division by zero in function at x = {a}.")
        if abs(math.sin(b)) < small_value_threshold:
            raise ValueError(f"Singularity detected: division by zero in function at x = {b}.")

        # Call the SciPy bisect method if no errors were raised
        root = optimize.bisect(func, a, b, xtol=tol, maxiter=max_iter)

    except ValueError as e:
        raise ValueError(f"SciPy bisect failed: {e}") from e

    return root

def bisection_pure_python(func, a, b, tol=1e-6, max_iter=1000):
    """
    Pure Python implementation of the bisection method.
    Finds the root of func within the interval [a, b].

    Parameters:
        func: The function for which to find the root.
        a: The start of the interval.
        b: The end of the interval.
        tol: The tolerance level for convergence. Defaults to 1e-6.
        max_iter: Maximum number of iterations. Default is 1000.

    Returns:
        Root: The approximate root of the function.

    Raises:
        ValueError: If no root is detected in the initial interval.
        RuntimeError: If the method exceeds the maximum number of iterations.
    """

    # Check if the initial interval is valid
    if func(a) * func(b) >= 0:
        raise ValueError("The function must have opposite signs at a and b.")

    # Check for singularity or undefined values in the function at the endpoints
    if abs(math.sin(a)) < 1e-12 or abs(math.sin(b)) < 1e-12:  # Stricter threshold for singularity
        raise ValueError(f"Singularity detected: sin(a) = {math.sin(a)}, sin(b) = {math.sin(b)}")

    root = (a + b) / 2
    iteration_count = 0  # Track the number of iterations

    while (b - a) / 2 > tol:
        # Check for maximum iterations
        if iteration_count >= max_iter:
            raise RuntimeError(f"Bisection method exceeded maximum iterations ({max_iter}).")

        iteration_count += 1
        root = (a + b) / 2
        value_at_root = func(root)

        # If the function value at root is 0, return the root as an exact solution
        if value_at_root == 0:
            break

        # If func(root) is too large, it indicates a singularity
        if abs(value_at_root) > 1e10:  # Set a threshold for large values
            raise ValueError(f"Singularity detected: func(root) = {value_at_root}")

        # Narrow the interval
        if func(a) * value_at_root < 0:
            b = root
        else:
            a = root

    return root

def secant_pure_python(func, x0, x1, args=(), maxiter=50):
    """
    Pure Python method for the secant method of root finding.

    Parameters:
    func : The function for which the root is to be found.
    x0 : The first initial guess (Ideally close to, but less than, the root)
    x1 : The second initial guess (Ideally close to, but greater than, the root)
    args : Additional arguments to pass to the function. Must be a tuple
    maxiter : The maximum number of iterations if convergence is not met (default is 50).

    Returns:
    A dictionary containing:
        - 'root': The estimated root.
        - 'converged': Boolean indicating whether the method converged.
        - 'iterations': Number of iterations performed.
    """

    for i in range(maxiter):
        #Evaluate function values
        f0 = func(x0, *args)
        f1 = func(x1, *args)
        #Prevent division by zero. If division by zero occurs, return this dict
        # If no division by zero, move to next dict
        if abs(f1 - f0) < 1e-12:
            return {
                "root": None,
                "converged": False,
                "iterations": i}
        #Secant method formula
        x_next = x1 - f1 * (x1 - x0) / (f1 - f0)
        #Check convergence. If converged return this dict
        #  Add one to iterations until iteration = maxiter
        if abs(x_next - x1) < 1e-6:
            return {
                "root": x_next,
                "converged": True,
                "iterations": i + 1}
        #Update guesses for next iteration
        x0, x1 = x1, x_next
    #If max iterations are reached without convergence return this dict
    return {
        "root": None,
        "converged": False,
        "iterations": maxiter}


def ctypes_stub():
    """    
    This method demonstrates the usage of a ctypes wrapper to interact with a C++
    shared library (DLL).

    The shared library (calculus.dll) currently provides two simple example functions:
    1. verify_arguments: Validates whether a given number is non-negative.
    2. calculate_square: Computes the square of a number if it is non-negative, returning
    NAN for invalid input.
    """
    # Load the DLL
    dll = ctypes.CDLL("./lib_calculus.so")


    # Define function signatures
    dll.verify_arguments.argtypes = [ctypes.c_double]
    dll.verify_arguments.restype = ctypes.c_bool

    dll.calculate_square.argtypes = [ctypes.c_double]
    dll.calculate_square.restype = ctypes.c_double

    # Test the functions
    try:
        # Test valid input
        result = dll.calculate_square(4.0)
        print(f"Square of 4.0: {result}")  # Should print 16.0

        # Test invalid input
        result = dll.calculate_square(-4.0)
        if math.isnan(result):
            print("Square of -4.0: Invalid input (returned NAN)")
        else:
            print(f"Square of -4.0: {result}")

        # Verify arguments
        print(f"verify_arguments(4.0): {dll.verify_arguments(4.0)}")  # True
        print(f"verify_arguments(-4.0): {dll.verify_arguments(-4.0)}")  # False

    except OSError as e:
        # Specific exception for issues loading the DLL or accessing its symbols
        print(f"OS error: {e}")

    except ValueError as e:
        # Exception for issues with invalid inputs or conversions
        print(f"Value error: {e}")

    except TypeError as e:
        # Exception for type mismatch errors
        print(f"Type error: {e}")

<<<<<<< HEAD
def evaluate_integrals():
    """
    Evaluate integrals of predefined functions using multiple methods and compare results.

    Returns:
        dict: A dictionary with the integration results for each function.
    """
    def integrate_and_compare(func, lower, upper):
        """Integrate using multiple methods and compare results."""
        methods = [
            ("Adaptive Trapezoidal", adaptive_trap_py,
             (func, lower, upper, 1e-6, 10)),
            ("Numpy Trapezoidal", trapezoid_numpy,
             (func, lower, upper, 10000)),
            ("Scipy Trapezoidal", trapezoid_scipy,
             (func, lower, upper, 10000)),
        ]
        results = {}
        for method_name, method_function, args in methods:
            start = time.time()
            results[method_name] = {
                "result": method_function(*args),
                "time": time.time() - start,
            }

        # Use Scipy as benchmark and compare methods
        benchmark = results["Scipy Trapezoidal"]["result"]
        for method, data in results.items():
            error = abs(benchmark - data["result"])
            correct_digits = -np.log10(error) if error > 0 else None
            print(
                f"\nMethod: {method}\n"
                f"Result: {data['result']:.6f}\n"
                f"Time: {data['time']:.6f} seconds\n"
                f"Error: {error:.6e}\n"
                f"Correct Digits: {int(correct_digits) if correct_digits else 'N/A'}"
            )

        return results

    return {
        name: integrate_and_compare(func, lower, upper)
        for name, (func, lower, upper) in {
            "exp(-1/x)": (func1, 1e-6, 10),
            "cos(1/x)": (func2, 1e-6, 3 * np.pi),
            "x^3+1": (func3, -1, 1),
        }.items()
    }
=======
def ctypes_invoke_with_floats(callback, a, b):
    """
    Calls the C++ function invoke_with_floats, passing a Python callback function
    and two float arguments.

    Parameters:
        callback (function): A Python function that takes one float argument and returns a float.
        a (float): The first float input.
        b (float): The second float input.

    Returns:
        float: The result of the callback applied to (a + b).
    """
    # Load the DLL
    lib_path = "./lib_calculus.so"  # Ensure the correct library file name and path
    calculus = ctypes.CDLL(lib_path)
    # Define ctypes function signature if not already defined
    callback_function = ctypes.CFUNCTYPE(ctypes.c_double, ctypes.c_double)
    calculus.invoke_with_floats.argtypes = [callback_function, ctypes.c_double, ctypes.c_double]
    calculus.invoke_with_floats.restype = ctypes.c_double

    # Wrap the Python callback with ctypes
    wrapped_callback = callback_function(callback)
    return calculus.invoke_with_floats(wrapped_callback, a, b)

def secant_root(callback, x0, x1, tol, max_iter):
    """
    Finds the root of a function using the secant method.

    Parameters:
        callback (function): A Python function representing the equation f(x).
        x0 (float): The first initial guess for the root.
        x1 (float): The second initial guess for the root.
        tol (float): The tolerance for convergence.
        max_iter (int): The maximum number of iterations allowed.

    Returns:
        float: The approximate root if convergence is achieved; otherwise, NAN.
    """
    # Load the shared library
    lib_path = "./lib_calculus.so"  # Ensure the correct library file name and path
    calculus = ctypes.CDLL(lib_path)

    # Define the ctypes callback function type
    callback_function = ctypes.CFUNCTYPE(ctypes.c_double, ctypes.c_double)

    # Define the argument and return types for the secant_root function
    calculus.secant_root.argtypes = [
        callback_function,
        ctypes.c_double,
        ctypes.c_double,
        ctypes.c_double,
        ctypes.c_int,
    ]
    calculus.secant_root.restype = ctypes.c_double

    # Wrap the Python callback function
    wrapped_callback = callback_function(callback)

    # Invoke the C++ function and return the result
    return calculus.secant_root(wrapped_callback, x0, x1, tol, max_iter)



def calculate_integrals():
    """
    Calculate integrals of the three given functions using all available algorithms.
    Print the results for each function and algorithm.
    """
    print("Calculating integrals for all functions using all algorithms...\n")

    # List of functions and their integration intervals
    functions = [
        (func1, "exp(-1/x)", 0.01, 10),
        (func2, "cos(1/x)", 0.01, 3 * np.pi),
        (func3, "x³ + 1", -1, 1)
    ]

    # Algorithms to use
    algorithms = {
        "Simpson's Rule": lambda f, a, b: wrapper_simpson(f, a, b, 1000),
        "Trapezoidal Rule": lambda f, a, b: trapezoid(f, a, b, 1000),
        "Adaptive Trapezoidal Rule": lambda f, a, b: adaptive_trap_py(
            f, a, b, tol=1e-6, remaining_depth=10
        ),
    }

    # Iterate over each function and apply all algorithms
    for func, name, a, b in functions:
        print(f"Function: {name} on [{a}, {b}]")
        for algo_name, algo in algorithms.items():
            try:
                result = algo(func, a, b)
                print(f"{algo_name}: {result:.6f}")
            except ZeroDivisionError as e:
                print(f"{algo_name}: Division by zero error - {e}")
            except ValueError as e:
                print(f"{algo_name}: Invalid value error - {e}")
            except OverflowError as e:
                print(f"{algo_name}: Overflow error - {e}")
        print("\n")


if __name__ == "__main__":
    calculate_integrals()
>>>>>>> aafe4bfe
<|MERGE_RESOLUTION|>--- conflicted
+++ resolved
@@ -683,8 +683,74 @@
         # Exception for type mismatch errors
         print(f"Type error: {e}")
 
-<<<<<<< HEAD
-def evaluate_integrals():
+def ctypes_invoke_with_floats(callback, a, b):
+    """
+    Calls the C++ function invoke_with_floats, passing a Python callback function
+    and two float arguments.
+
+    Parameters:
+        callback (function): A Python function that takes one float argument and returns a float.
+        a (float): The first float input.
+        b (float): The second float input.
+
+    Returns:
+        float: The result of the callback applied to (a + b).
+    """
+    # Load the DLL
+    lib_path = "./lib_calculus.so"  # Ensure the correct library file name and path
+    calculus = ctypes.CDLL(lib_path)
+    # Define ctypes function signature if not already defined
+    callback_function = ctypes.CFUNCTYPE(ctypes.c_double, ctypes.c_double)
+    calculus.invoke_with_floats.argtypes = [callback_function, ctypes.c_double, ctypes.c_double]
+    calculus.invoke_with_floats.restype = ctypes.c_double
+
+    # Wrap the Python callback with ctypes
+    wrapped_callback = callback_function(callback)
+    return calculus.invoke_with_floats(wrapped_callback, a, b)
+
+def secant_root(callback, x0, x1, tol, max_iter):
+    """
+    Finds the root of a function using the secant method.
+
+    Parameters:
+        callback (function): A Python function representing the equation f(x).
+        x0 (float): The first initial guess for the root.
+        x1 (float): The second initial guess for the root.
+        tol (float): The tolerance for convergence.
+        max_iter (int): The maximum number of iterations allowed.
+
+    Returns:
+        float: The approximate root if convergence is achieved; otherwise, NAN.
+    """
+    # Load the shared library
+    lib_path = "./lib_calculus.so"  # Ensure the correct library file name and path
+    calculus = ctypes.CDLL(lib_path)
+
+    # Define the ctypes callback function type
+    callback_function = ctypes.CFUNCTYPE(ctypes.c_double, ctypes.c_double)
+
+    # Define the argument and return types for the secant_root function
+    calculus.secant_root.argtypes = [
+        callback_function,
+        ctypes.c_double,
+        ctypes.c_double,
+        ctypes.c_double,
+        ctypes.c_int,
+    ]
+    calculus.secant_root.restype = ctypes.c_double
+
+    # Wrap the Python callback function
+    wrapped_callback = callback_function(callback)
+
+    # Invoke the C++ function and return the result
+    return calculus.secant_root(wrapped_callback, x0, x1, tol, max_iter)
+
+
+
+def calculate_integrals():
+    """
+    Calculate integrals of the three given functions using all available algorithms.
+    Print the results for each function and algorithm.
     """
     Evaluate integrals of predefined functions using multiple methods and compare results.
 
@@ -731,111 +797,4 @@
             "cos(1/x)": (func2, 1e-6, 3 * np.pi),
             "x^3+1": (func3, -1, 1),
         }.items()
-    }
-=======
-def ctypes_invoke_with_floats(callback, a, b):
-    """
-    Calls the C++ function invoke_with_floats, passing a Python callback function
-    and two float arguments.
-
-    Parameters:
-        callback (function): A Python function that takes one float argument and returns a float.
-        a (float): The first float input.
-        b (float): The second float input.
-
-    Returns:
-        float: The result of the callback applied to (a + b).
-    """
-    # Load the DLL
-    lib_path = "./lib_calculus.so"  # Ensure the correct library file name and path
-    calculus = ctypes.CDLL(lib_path)
-    # Define ctypes function signature if not already defined
-    callback_function = ctypes.CFUNCTYPE(ctypes.c_double, ctypes.c_double)
-    calculus.invoke_with_floats.argtypes = [callback_function, ctypes.c_double, ctypes.c_double]
-    calculus.invoke_with_floats.restype = ctypes.c_double
-
-    # Wrap the Python callback with ctypes
-    wrapped_callback = callback_function(callback)
-    return calculus.invoke_with_floats(wrapped_callback, a, b)
-
-def secant_root(callback, x0, x1, tol, max_iter):
-    """
-    Finds the root of a function using the secant method.
-
-    Parameters:
-        callback (function): A Python function representing the equation f(x).
-        x0 (float): The first initial guess for the root.
-        x1 (float): The second initial guess for the root.
-        tol (float): The tolerance for convergence.
-        max_iter (int): The maximum number of iterations allowed.
-
-    Returns:
-        float: The approximate root if convergence is achieved; otherwise, NAN.
-    """
-    # Load the shared library
-    lib_path = "./lib_calculus.so"  # Ensure the correct library file name and path
-    calculus = ctypes.CDLL(lib_path)
-
-    # Define the ctypes callback function type
-    callback_function = ctypes.CFUNCTYPE(ctypes.c_double, ctypes.c_double)
-
-    # Define the argument and return types for the secant_root function
-    calculus.secant_root.argtypes = [
-        callback_function,
-        ctypes.c_double,
-        ctypes.c_double,
-        ctypes.c_double,
-        ctypes.c_int,
-    ]
-    calculus.secant_root.restype = ctypes.c_double
-
-    # Wrap the Python callback function
-    wrapped_callback = callback_function(callback)
-
-    # Invoke the C++ function and return the result
-    return calculus.secant_root(wrapped_callback, x0, x1, tol, max_iter)
-
-
-
-def calculate_integrals():
-    """
-    Calculate integrals of the three given functions using all available algorithms.
-    Print the results for each function and algorithm.
-    """
-    print("Calculating integrals for all functions using all algorithms...\n")
-
-    # List of functions and their integration intervals
-    functions = [
-        (func1, "exp(-1/x)", 0.01, 10),
-        (func2, "cos(1/x)", 0.01, 3 * np.pi),
-        (func3, "x³ + 1", -1, 1)
-    ]
-
-    # Algorithms to use
-    algorithms = {
-        "Simpson's Rule": lambda f, a, b: wrapper_simpson(f, a, b, 1000),
-        "Trapezoidal Rule": lambda f, a, b: trapezoid(f, a, b, 1000),
-        "Adaptive Trapezoidal Rule": lambda f, a, b: adaptive_trap_py(
-            f, a, b, tol=1e-6, remaining_depth=10
-        ),
-    }
-
-    # Iterate over each function and apply all algorithms
-    for func, name, a, b in functions:
-        print(f"Function: {name} on [{a}, {b}]")
-        for algo_name, algo in algorithms.items():
-            try:
-                result = algo(func, a, b)
-                print(f"{algo_name}: {result:.6f}")
-            except ZeroDivisionError as e:
-                print(f"{algo_name}: Division by zero error - {e}")
-            except ValueError as e:
-                print(f"{algo_name}: Invalid value error - {e}")
-            except OverflowError as e:
-                print(f"{algo_name}: Overflow error - {e}")
-        print("\n")
-
-
-if __name__ == "__main__":
-    calculate_integrals()
->>>>>>> aafe4bfe
+    }
--- conflicted
+++ resolved
@@ -1,5 +1,4 @@
 """
-<<<<<<< HEAD
 calculus.py
 this module contain implementation of scipy for simpson
 """
@@ -28,12 +27,11 @@
 
     # Use Simpson's rule to approximate the integral
     return simpson(y)
-=======
+  
+"""
 This module implements different integration and root finding algorithms
 """
 from scipy import optimize
-import numpy as np
-
 import scipy as sp
 # import matplotlib.pyplot as plt
 
@@ -321,5 +319,4 @@
         "root": res.root if res.converged else None,
         "converged": res.converged,
         "iterations": res.iterations,
-        "function_calls": res.function_calls}
->>>>>>> 1b12f1fb
+        "function_calls": res.function_calls}
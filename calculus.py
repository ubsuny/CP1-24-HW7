--- conflicted
+++ resolved
@@ -372,7 +372,6 @@
     integral_value = (h/2)*(y[0] + y[-1] + 2 * np.sum(y[1:-1]))
     return integral_value
 
-
 def secant_wrapper(func, x0, x1, args=(), maxiter=50):
     """
     Wrapper for the secant method using scipy.optimize.root_scalar.
@@ -409,7 +408,6 @@
         "iterations": res.iterations,
         "function_calls": res.function_calls}
 
-<<<<<<< HEAD
 # Root Finding with Bisection Method
 def bisection_wrapper(func, a, b, tol=1e-6, max_iter=1000):
     """
@@ -494,7 +492,6 @@
             a = root
 
     return root
-=======
 
 def secant_pure_python(func, x0, x1, args=(), maxiter=50):
     """
@@ -541,4 +538,4 @@
         "root": None,
         "converged": False,
         "iterations": maxiter}
->>>>>>> 8be1ab66
+ 
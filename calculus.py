--- conflicted
+++ resolved
@@ -256,7 +256,6 @@
     integral_value = sp.integrate.trapezoid(y, x)   # calculate the integral using numpy
     return integral_value
 
-<<<<<<< HEAD
 def trapezoid_python(func, l_lim, u_lim, steps=10000):
     '''
     This function implements trapezoidal rule by a pure python implementation
@@ -304,7 +303,7 @@
     # calculate the integral using the trapezoidal algorithm
     integral_value = (h/2)*(y[0] + y[-1] + 2 * np.sum(y[1:-1]))
     return integral_value
-=======
+
 def secant_wrapper(func, x0, x1, args=(), maxiter=50):
     """
     Wrapper for the secant method using scipy.optimize.root_scalar.
@@ -340,5 +339,4 @@
         "root": res.root if res.converged else None,
         "converged": res.converged,
         "iterations": res.iterations,
-        "function_calls": res.function_calls}
->>>>>>> 1b12f1fb
+        "function_calls": res.function_calls}